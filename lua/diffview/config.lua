--- conflicted
+++ resolved
@@ -22,11 +22,7 @@
     position = "left",
     width = 35,
     height = 10,
-<<<<<<< HEAD
-    show_tree = false,
-=======
     listing_style = "tree",
->>>>>>> 59d863a8
   },
   file_history_panel = {
     position = "bottom",
