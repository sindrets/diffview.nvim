---@diagnostic disable: deprecated
local EventEmitter = require("diffview.events").EventEmitter
local actions = require("diffview.actions")
local lazy = require("diffview.lazy")

local Diff1 = lazy.access("diffview.scene.layouts.diff_1", "Diff1") ---@type Diff1|LazyModule
local Diff2 = lazy.access("diffview.scene.layouts.diff_2", "Diff2") ---@type Diff2|LazyModule
local Diff2Hor = lazy.access("diffview.scene.layouts.diff_2_hor", "Diff2Hor") ---@type Diff2Hor|LazyModule
local Diff2Ver = lazy.access("diffview.scene.layouts.diff_2_ver", "Diff2Ver") ---@type Diff2Ver|LazyModule
local Diff3 = lazy.access("diffview.scene.layouts.diff_3", "Diff3") ---@type Diff3|LazyModule
local Diff3Hor = lazy.access("diffview.scene.layouts.diff_3_hor", "Diff3Hor") ---@type Diff3Hor|LazyModule
local Diff3Mixed = lazy.access("diffview.scene.layouts.diff_3_mixed", "Diff3Mixed") ---@type Diff3Mixed|LazyModule
local Diff3Ver = lazy.access("diffview.scene.layouts.diff_3_ver", "Diff3Ver") ---@type Diff3Hor|LazyModule
local Diff4 = lazy.access("diffview.scene.layouts.diff_4", "Diff4") ---@type Diff4|LazyModule
local Diff4Mixed = lazy.access("diffview.scene.layouts.diff_4_mixed", "Diff4Mixed") ---@type Diff4Mixed|LazyModule
local utils = lazy.require("diffview.utils") ---@module "diffview.utils"

local M = {}

local setup_done = false

---@deprecated
function M.diffview_callback(cb_name)
  if cb_name == "select" then
    -- Reroute deprecated action
    return actions.select_entry
  end
  return actions[cb_name]
end

---@class ConfigLogOptions
---@field single_file LogOptions
---@field multi_file LogOptions

-- stylua: ignore start
---@class DiffviewConfig
M.defaults = {
  diff_binaries = false,
  enhanced_diff_hl = false,
  git_cmd = { "git" },
  hg_cmd = { "hg" },
  use_icons = true,
  show_help_hints = true,
  watch_index = true,
  icons = {
    folder_closed = "",
    folder_open = "",
  },
  signs = {
    fold_closed = "",
    fold_open = "",
    done = "✓",
  },
  view = {
    default = {
      layout = "diff2_horizontal",
      winbar_info = false,
    },
    merge_tool = {
      layout = "diff3_horizontal",
      disable_diagnostics = true,
      winbar_info = true,
    },
    file_history = {
      layout = "diff2_horizontal",
      winbar_info = false,
    },
  },
  file_panel = {
    listing_style = "tree",
    tree_options = {
      flatten_dirs = true,
      folder_statuses = "only_folded"
    },
    win_config = {
      position = "left",
      width = 35,
      win_opts = {}
    },
  },
  file_history_panel = {
    log_options = {
      ---@type ConfigLogOptions
      git = {
        single_file = {
          diff_merges = "combined",
        },
        multi_file = {
          diff_merges = "first-parent",
        },
      },
      ---@type ConfigLogOptions
      hg = {
        single_file = {},
        multi_file = {},
      },
    },
    win_config = {
      position = "bottom",
      height = 16,
      win_opts = {}
    },
  },
  commit_log_panel = {
    win_config = {
      win_opts = {}
    },
  },
  default_args = {
    DiffviewOpen = {},
    DiffviewFileHistory = {},
  },
  hooks = {},
  -- Tabularize formatting pattern: `\v(\"[^"]{-}\",\ze(\s*)actions)|actions\.\w+(\(.{-}\))?,?|\{\ desc\ \=`
  keymaps = {
    disable_defaults = false, -- Disable the default keymaps
    view = {
      -- The `view` bindings are active in the diff buffers, only when the current
      -- tabpage is a Diffview.
      { "n", "<tab>",      actions.select_next_entry,          { desc = "Open the diff for the next file" } },
      { "n", "<s-tab>",    actions.select_prev_entry,          { desc = "Open the diff for the previous file" } },
      { "n", "gf",         actions.goto_file_edit,             { desc = "Open the file in the previous tabpage" } },
      { "n", "<C-w><C-f>", actions.goto_file_split,            { desc = "Open the file in a new split" } },
      { "n", "<C-w>gf",    actions.goto_file_tab,              { desc = "Open the file in a new tabpage" } },
      { "n", "<leader>e",  actions.focus_files,                { desc = "Bring focus to the file panel" } },
      { "n", "<leader>b",  actions.toggle_files,               { desc = "Toggle the file panel." } },
      { "n", "g<C-x>",     actions.cycle_layout,               { desc = "Cycle through available layouts." } },
      { "n", "[x",         actions.prev_conflict,              { desc = "In the merge-tool: jump to the previous conflict" } },
      { "n", "]x",         actions.next_conflict,              { desc = "In the merge-tool: jump to the next conflict" } },
      { "n", "<leader>co", actions.conflict_choose("ours"),    { desc = "Choose the OURS version of a conflict" } },
      { "n", "<leader>ct", actions.conflict_choose("theirs"),  { desc = "Choose the THEIRS version of a conflict" } },
      { "n", "<leader>cb", actions.conflict_choose("base"),    { desc = "Choose the BASE version of a conflict" } },
      { "n", "<leader>ca", actions.conflict_choose("all"),     { desc = "Choose all the versions of a conflict" } },
      { "n", "dx",         actions.conflict_choose("none"),    { desc = "Delete the conflict region" } },
<<<<<<< HEAD
      { "n", "<leader>cO",    actions.conflict_choose_all("ours"),    { desc = "Choose the OURS version of a conflict for the whole file" } },
      { "n", "<leader>cT",    actions.conflict_choose_all("theirs"),  { desc = "Choose the THEIRS version of a conflict for the whole file" } },
      { "n", "<leader>cB",    actions.conflict_choose_all("base"),    { desc = "Choose the BASE version of a conflict for the whole file" } },
      { "n", "<leader>cA",    actions.conflict_choose_all("all"),     { desc = "Choose all the versions of a conflict for the whole file" } },
      { "n", "dX",            actions.conflict_choose_all("none"),    { desc = "Delete the conflict region for the whole file" } },
=======
      unpack(actions.compat.fold_cmds),
>>>>>>> 052521c8
    },
    diff1 = {
      -- Mappings in single window diff layouts
      { "n", "g?", actions.help({ "view", "diff1" }), { desc = "Open the help panel" } },
    },
    diff2 = {
      -- Mappings in 2-way diff layouts
      { "n", "g?", actions.help({ "view", "diff2" }), { desc = "Open the help panel" } },
    },
    diff3 = {
      -- Mappings in 3-way diff layouts
      { { "n", "x" }, "2do",  actions.diffget("ours"),            { desc = "Obtain the diff hunk from the OURS version of the file" } },
      { { "n", "x" }, "3do",  actions.diffget("theirs"),          { desc = "Obtain the diff hunk from the THEIRS version of the file" } },
      { "n",          "g?",   actions.help({ "view", "diff3" }),  { desc = "Open the help panel" } },
    },
    diff4 = {
      -- Mappings in 4-way diff layouts
      { { "n", "x" }, "1do",  actions.diffget("base"),            { desc = "Obtain the diff hunk from the BASE version of the file" } },
      { { "n", "x" }, "2do",  actions.diffget("ours"),            { desc = "Obtain the diff hunk from the OURS version of the file" } },
      { { "n", "x" }, "3do",  actions.diffget("theirs"),          { desc = "Obtain the diff hunk from the THEIRS version of the file" } },
      { "n",          "g?",   actions.help({ "view", "diff4" }),  { desc = "Open the help panel" } },
    },
    file_panel = {
      { "n", "j",             actions.next_entry,           { desc = "Bring the cursor to the next file entry" } },
      { "n", "<down>",        actions.next_entry,           { desc = "Bring the cursor to the next file entry" } },
      { "n", "k",             actions.prev_entry,           { desc = "Bring the cursor to the previous file entry" } },
      { "n", "<up>",          actions.prev_entry,           { desc = "Bring the cursor to the previous file entry" } },
      { "n", "<cr>",          actions.select_entry,         { desc = "Open the diff for the selected entry" } },
      { "n", "o",             actions.select_entry,         { desc = "Open the diff for the selected entry" } },
      { "n", "l",             actions.select_entry,         { desc = "Open the diff for the selected entry" } },
      { "n", "<2-LeftMouse>", actions.select_entry,         { desc = "Open the diff for the selected entry" } },
      { "n", "-",             actions.toggle_stage_entry,   { desc = "Stage / unstage the selected entry" } },
      { "n", "S",             actions.stage_all,            { desc = "Stage all entries" } },
      { "n", "U",             actions.unstage_all,          { desc = "Unstage all entries" } },
      { "n", "X",             actions.restore_entry,        { desc = "Restore entry to the state on the left side" } },
      { "n", "L",             actions.open_commit_log,      { desc = "Open the commit log panel" } },
      { "n", "zo",            actions.open_fold,            { desc = "Expand fold" } },
      { "n", "h",             actions.close_fold,           { desc = "Collapse fold" } },
      { "n", "zc",            actions.close_fold,           { desc = "Collapse fold" } },
      { "n", "za",            actions.toggle_fold,          { desc = "Toggle fold" } },
      { "n", "zR",            actions.open_all_folds,       { desc = "Expand all folds" } },
      { "n", "zM",            actions.close_all_folds,      { desc = "Collapse all folds" } },
      { "n", "<c-b>",         actions.scroll_view(-0.25),   { desc = "Scroll the view up" } },
      { "n", "<c-f>",         actions.scroll_view(0.25),    { desc = "Scroll the view down" } },
      { "n", "<tab>",         actions.select_next_entry,    { desc = "Open the diff for the next file" } },
      { "n", "<s-tab>",       actions.select_prev_entry,    { desc = "Open the diff for the previous file" } },
      { "n", "gf",            actions.goto_file_edit,       { desc = "Open the file in the previous tabpage" } },
      { "n", "<C-w><C-f>",    actions.goto_file_split,      { desc = "Open the file in a new split" } },
      { "n", "<C-w>gf",       actions.goto_file_tab,        { desc = "Open the file in a new tabpage" } },
      { "n", "i",             actions.listing_style,        { desc = "Toggle between 'list' and 'tree' views" } },
      { "n", "f",             actions.toggle_flatten_dirs,  { desc = "Flatten empty subdirectories in tree listing style" } },
      { "n", "R",             actions.refresh_files,        { desc = "Update stats and entries in the file list" } },
      { "n", "<leader>e",     actions.focus_files,          { desc = "Bring focus to the file panel" } },
      { "n", "<leader>b",     actions.toggle_files,         { desc = "Toggle the file panel" } },
      { "n", "g<C-x>",        actions.cycle_layout,         { desc = "Cycle available layouts" } },
      { "n", "[x",            actions.prev_conflict,        { desc = "Go to the previous conflict" } },
      { "n", "]x",            actions.next_conflict,        { desc = "Go to the next conflict" } },
      { "n", "g?",            actions.help("file_panel"),   { desc = "Open the help panel" } },
      { "n", "<leader>cO",    actions.conflict_choose_all("ours"),    { desc = "Choose the OURS version of a conflict for the whole file" } },
      { "n", "<leader>cT",    actions.conflict_choose_all("theirs"),  { desc = "Choose the THEIRS version of a conflict for the whole file" } },
      { "n", "<leader>cB",    actions.conflict_choose_all("base"),    { desc = "Choose the BASE version of a conflict for the whole file" } },
      { "n", "<leader>cA",    actions.conflict_choose_all("all"),     { desc = "Choose all the versions of a conflict for the whole file" } },
      { "n", "dX",            actions.conflict_choose_all("none"),    { desc = "Delete the conflict region for the whole file" } },
    },
    file_history_panel = {
      { "n", "g!",            actions.options,                     { desc = "Open the option panel" } },
      { "n", "<C-A-d>",       actions.open_in_diffview,            { desc = "Open the entry under the cursor in a diffview" } },
      { "n", "y",             actions.copy_hash,                   { desc = "Copy the commit hash of the entry under the cursor" } },
      { "n", "L",             actions.open_commit_log,             { desc = "Show commit details" } },
      { "n", "zo",            actions.open_fold,                   { desc = "Expand fold" } },
      { "n", "zc",            actions.close_fold,                  { desc = "Collapse fold" } },
      { "n", "h",             actions.close_fold,                  { desc = "Collapse fold" } },
      { "n", "za",            actions.toggle_fold,                 { desc = "Toggle fold" } },
      { "n", "zR",            actions.open_all_folds,              { desc = "Expand all folds" } },
      { "n", "zM",            actions.close_all_folds,             { desc = "Collapse all folds" } },
      { "n", "j",             actions.next_entry,                  { desc = "Bring the cursor to the next file entry" } },
      { "n", "<down>",        actions.next_entry,                  { desc = "Bring the cursor to the next file entry" } },
      { "n", "k",             actions.prev_entry,                  { desc = "Bring the cursor to the previous file entry" } },
      { "n", "<up>",          actions.prev_entry,                  { desc = "Bring the cursor to the previous file entry" } },
      { "n", "<cr>",          actions.select_entry,                { desc = "Open the diff for the selected entry" } },
      { "n", "o",             actions.select_entry,                { desc = "Open the diff for the selected entry" } },
      { "n", "l",             actions.select_entry,                { desc = "Open the diff for the selected entry" } },
      { "n", "<2-LeftMouse>", actions.select_entry,                { desc = "Open the diff for the selected entry" } },
      { "n", "<c-b>",         actions.scroll_view(-0.25),          { desc = "Scroll the view up" } },
      { "n", "<c-f>",         actions.scroll_view(0.25),           { desc = "Scroll the view down" } },
      { "n", "<tab>",         actions.select_next_entry,           { desc = "Open the diff for the next file" } },
      { "n", "<s-tab>",       actions.select_prev_entry,           { desc = "Open the diff for the previous file" } },
      { "n", "gf",            actions.goto_file_edit,              { desc = "Open the file in the previous tabpage" } },
      { "n", "<C-w><C-f>",    actions.goto_file_split,             { desc = "Open the file in a new split" } },
      { "n", "<C-w>gf",       actions.goto_file_tab,               { desc = "Open the file in a new tabpage" } },
      { "n", "<leader>e",     actions.focus_files,                 { desc = "Bring focus to the file panel" } },
      { "n", "<leader>b",     actions.toggle_files,                { desc = "Toggle the file panel" } },
      { "n", "g<C-x>",        actions.cycle_layout,                { desc = "Cycle available layouts" } },
      { "n", "g?",            actions.help("file_history_panel"),  { desc = "Open the help panel" } },
    },
    option_panel = {
      { "n", "<tab>", actions.select_entry,          { desc = "Change the current option" } },
      { "n", "q",     actions.close,                 { desc = "Close the panel" } },
      { "n", "g?",    actions.help("option_panel"),  { desc = "Open the help panel" } },
    },
    help_panel = {
      { "n", "q",     actions.close,  { desc = "Close help menu" } },
      { "n", "<esc>", actions.close,  { desc = "Close help menu" } },
    },
  },
}
-- stylua: ignore end

---@type EventEmitter
M.user_emitter = EventEmitter()
M._config = M.defaults

---@class GitLogOptions
---@field follow boolean
---@field first_parent boolean
---@field show_pulls boolean
---@field reflog boolean
---@field all boolean
---@field merges boolean
---@field no_merges boolean
---@field reverse boolean
---@field max_count integer
---@field L string[]
---@field author string
---@field grep string
---@field G string
---@field S string
---@field diff_merges string
---@field rev_range string
---@field base string
---@field path_args string[]

---@class HgLogOptions
---@field follow string
---@field limit integer
---@field user string
---@field no_merges boolean
---@field rev string
---@field keyword string
---@field branch string
---@field bookmark string
---@field include string
---@field exclude string
---@field path_args string[]

---@alias LogOptions GitLogOptions|HgLogOptions

M.log_option_defaults = {
  ---@type GitLogOptions
  git = {
    follow = false,
    first_parent = false,
    show_pulls = false,
    reflog = false,
    all = false,
    merges = false,
    no_merges = false,
    reverse = false,
    rev_range = nil,
    base = nil,
    max_count = 256,
    L = {},
    diff_merges = nil,
    author = nil,
    grep = nil,
    G = nil,
    S = nil,
    path_args = {},
  },
  ---@type HgLogOptions
  hg = {
    limit = 256,
    user = nil,
    no_merges = false,
    rev = nil,
    keyword = nil,
    include = nil,
    exclude = nil,
  },
}

---@return DiffviewConfig
function M.get_config()
  if not setup_done then
    M.setup()
  end

  return M._config
end

---@param single_file boolean
---@param t GitLogOptions|HgLogOptions
---@param vcs "git"|"hg"
---@return GitLogOptions|HgLogOptions
function M.get_log_options(single_file, t, vcs)
  local log_options

  if single_file then
    log_options =  M._config.file_history_panel.log_options[vcs].single_file
  else
    log_options = M._config.file_history_panel.log_options[vcs].multi_file
  end

  if t then
    log_options = vim.tbl_extend("force", log_options, t)

    for k, _ in pairs(log_options) do
      if t[k] == "" then
        log_options[k] = nil
      end
    end
  end

  return log_options
end

---@alias LayoutName "diff1_plain"
---       | "diff2_horizontal"
---       | "diff2_vertical"
---       | "diff3_horizontal"
---       | "diff3_vertical"
---       | "diff3_mixed"
---       | "diff4_mixed"

local layout_map = {
  diff1_plain = Diff1,
  diff2_horizontal = Diff2Hor,
  diff2_vertical = Diff2Ver,
  diff3_horizontal = Diff3Hor,
  diff3_vertical = Diff3Ver,
  diff3_mixed = Diff3Mixed,
  diff4_mixed = Diff4Mixed,
}

---@param layout_name LayoutName
---@return Layout
function M.name_to_layout(layout_name)
  assert(layout_map[layout_name], "Invalid layout name: " .. layout_name)

  return layout_map[layout_name].__get()
end

---@param layout Layout
---@return table?
function M.get_layout_keymaps(layout)
  if layout:instanceof(Diff1.__get()) then
    return M._config.keymaps.diff1
  elseif layout:instanceof(Diff2.__get()) then
    return M._config.keymaps.diff2
  elseif layout:instanceof(Diff3.__get()) then
    return M._config.keymaps.diff3
  elseif layout:instanceof(Diff4.__get()) then
    return M._config.keymaps.diff4
  end
end

function M.find_option_keymap(t)
  for _, mapping in ipairs(t) do
    if mapping[3] and mapping[3] == actions.options then
      return mapping
    end
  end
end

function M.find_help_keymap(t)
  for _, mapping in ipairs(t) do
    if type(mapping[4]) == "table" and mapping[4].desc == "Open the help panel" then
      return mapping
    end
  end
end

---@param values vector
---@param no_quote? boolean
---@return string
local function fmt_enum(values, no_quote)
  return table.concat(vim.tbl_map(function(v)
    return (not no_quote and type(v) == "string") and ("'" .. v .. "'") or v
  end, values), "|")
end

---@param ... table
---@return table
function M.extend_keymaps(...)
  local argc = select("#", ...)
  local argv = { ... }
  local contexts = {}

  for i = 1, argc do
    local cur = argv[i]
    if type(cur) == "table" then
      contexts[#contexts + 1] = { subject = cur, expanded = {} }
    end
  end

  for _, ctx in ipairs(contexts) do
    -- Expand the normal mode maps
    for lhs, rhs in pairs(ctx.subject) do
      if type(lhs) == "string" then
        ctx.expanded["n " .. lhs] = {
          "n",
          lhs,
          rhs,
          { silent = true, nowait = true },
        }
      end
    end

    for _, map in ipairs(ctx.subject) do
      for _, mode in ipairs(type(map[1]) == "table" and map[1] or { map[1] }) do
        ctx.expanded[mode .. " " .. map[2]] = utils.vec_join(
          mode,
          map[2],
          utils.vec_slice(map, 3)
        )
      end
    end
  end

  local merged = vim.tbl_extend("force", unpack(
    vim.tbl_map(function(v)
      return v.expanded
    end, contexts)
  ))

  return vim.tbl_values(merged)
end

function M.setup(user_config)
  user_config = user_config or {}

  M._config = vim.tbl_deep_extend(
    "force",
    utils.tbl_deep_clone(M.defaults),
    user_config
  )
  ---@type EventEmitter
  M.user_emitter = EventEmitter()

  --#region DEPRECATION NOTICES

  if type(M._config.file_panel.use_icons) ~= "nil" then
    utils.warn("'file_panel.use_icons' has been deprecated. See ':h diffview.changelog-64'.")
  end

  -- Move old panel preoperties to win_config
  local old_win_config_spec = { "position", "width", "height" }
  for _, panel_name in ipairs({ "file_panel", "file_history_panel" }) do
    local panel_config = M._config[panel_name]
      ---@cast panel_config table
    local notified = false

    for _, option in ipairs(old_win_config_spec) do
      if panel_config[option] ~= nil then
        if not notified then
          utils.warn(
            ("'%s.{%s}' has been deprecated. See ':h diffview.changelog-136'.")
            :format(panel_name, fmt_enum(old_win_config_spec, true))
          )
          notified = true
        end
        panel_config.win_config[option] = panel_config[option]
        panel_config[option] = nil
      end
    end
  end

  -- Move old keymaps
  if user_config.key_bindings then
    M._config.keymaps = vim.tbl_deep_extend("force", M._config.keymaps, user_config.key_bindings)
    user_config.keymaps = user_config.key_bindings
    M._config.key_bindings = nil
  end

  local user_log_options = utils.tbl_access(user_config, "file_history_panel.log_options")
  if user_log_options then
    local top_options = {
      "single_file",
      "multi_file",
    }
    for _, name in ipairs(top_options) do
      if user_log_options[name] ~= nil then
        utils.warn("Global config of 'file_panel.log_options' has been deprecated. See ':h diffview.changelog-271'.")
      end
      break
    end

    local option_names = {
      "max_count",
      "follow",
      "all",
      "merges",
      "no_merges",
      "reverse",
    }
    for _, name in ipairs(option_names) do
      if user_log_options[name] ~= nil then
        utils.warn(
          ("'file_history_panel.log_options.{%s}' has been deprecated. See ':h diffview.changelog-151'.")
          :format(fmt_enum(option_names, true))
        )
        break
      end
    end
  end

  --#endregion

  if #M._config.git_cmd == 0 then
    M._config.git_cmd = M.defaults.git_cmd
  end

  do
    -- Validate layouts
    local view = M._config.view
    local standard_layouts = { "diff2_horizontal", "diff2_vertical", -1 }
    local merge_layuots = {
      "diff1_plain",
      "diff3_horizontal",
      "diff3_vertical",
      "diff3_mixed",
      "diff4_mixed",
      -1
    }
    local valid_layouts = {
      default = standard_layouts,
      merge_tool = merge_layuots,
      file_history = standard_layouts,
    }

    for _, kind in ipairs(vim.tbl_keys(valid_layouts)) do
      if not vim.tbl_contains(valid_layouts[kind], view[kind].layout) then
        utils.err(("Invalid layout name '%s' for 'view.%s'! Must be one of (%s)."):format(
          view[kind].layout,
          kind,
          fmt_enum(valid_layouts[kind])
        ))
        view[kind].layout = M.defaults.view[kind].layout
      end
    end
  end

  for _, name in ipairs({ "single_file", "multi_file" }) do
    for _, vcs in ipairs({ "git", "hg" }) do
      local t = M._config.file_history_panel.log_options[vcs]
      t[name] = vim.tbl_extend(
        "force",
        M.log_option_defaults[vcs],
        t[name]
      )
      for k, _ in pairs(t[name]) do
        if t[name][k] == "" then
          t[name][k] = nil
        end
      end
    end
  end

  for event, callback in pairs(M._config.hooks) do
    if type(callback) == "function" then
      M.user_emitter:on(event, function (_, ...)
        callback(...)
      end)
    end
  end

  if M._config.keymaps.disable_defaults then
    for name, _ in pairs(M._config.keymaps) do
      if name ~= "disable_defaults" then
        M._config.keymaps[name] = utils.tbl_access(user_config, { "keymaps", name }) or {}
      end
    end
  else
    M._config.keymaps = utils.tbl_clone(M.defaults.keymaps)
  end

  -- Merge default and user keymaps
  for name, keymap in pairs(M._config.keymaps) do
    if type(name) == "string" and type(keymap) == "table" then
      M._config.keymaps[name] = M.extend_keymaps(
        keymap,
        utils.tbl_access(user_config, { "keymaps", name }) or {}
      )
    end
  end

  -- Disable keymaps set to `false`
  for name, keymaps in pairs(M._config.keymaps) do
    if type(name) == "string" and type(keymaps) == "table" then
      for i = #keymaps, 1, -1 do
        local v = keymaps[i]
        if type(v) == "table" and not v[3] then
          table.remove(keymaps, i)
        end
      end
    end
  end

  setup_done = true
end

M.actions = actions
return M<|MERGE_RESOLUTION|>--- conflicted
+++ resolved
@@ -132,15 +132,12 @@
       { "n", "<leader>cb", actions.conflict_choose("base"),    { desc = "Choose the BASE version of a conflict" } },
       { "n", "<leader>ca", actions.conflict_choose("all"),     { desc = "Choose all the versions of a conflict" } },
       { "n", "dx",         actions.conflict_choose("none"),    { desc = "Delete the conflict region" } },
-<<<<<<< HEAD
       { "n", "<leader>cO",    actions.conflict_choose_all("ours"),    { desc = "Choose the OURS version of a conflict for the whole file" } },
       { "n", "<leader>cT",    actions.conflict_choose_all("theirs"),  { desc = "Choose the THEIRS version of a conflict for the whole file" } },
       { "n", "<leader>cB",    actions.conflict_choose_all("base"),    { desc = "Choose the BASE version of a conflict for the whole file" } },
       { "n", "<leader>cA",    actions.conflict_choose_all("all"),     { desc = "Choose all the versions of a conflict for the whole file" } },
       { "n", "dX",            actions.conflict_choose_all("none"),    { desc = "Delete the conflict region for the whole file" } },
-=======
       unpack(actions.compat.fold_cmds),
->>>>>>> 052521c8
     },
     diff1 = {
       -- Mappings in single window diff layouts
