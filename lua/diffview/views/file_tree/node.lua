local oop = require("diffview.oop")
local utils = require("diffview.utils")
local M = {}

---@class Node
---@field name string
---@field data any
---@field children Node[]
---@field depth integer|nil
---@param data any|nil
local Node = oop.Object
Node = oop.create_class("Node")

---Node constructor
---@param name string
---@param data any|nil
---@return Node
function Node:init(name, data)
  self.name = name
  self.data = data
  self.children = {}
end

---@param a Node
---@param b Node
function Node.comparator(a, b)
  if a:has_children() and not b:has_children() then
    return true
  elseif not a:has_children() and b:has_children() then
    return false
  end
  return a.name < b.name
end

---Adds a child if it doesn not already exist.
---@param child Node
---@return Node
function Node:add_child(child)
  if not self.children[child.name] then
    self.children[child.name] = child
    self.children[#self.children + 1] = child
  end
  return self.children[child.name]
end

---@return boolean
function Node:has_children()
  for _ in pairs(self.children) do
    return true
  end
  return false
end

<<<<<<< HEAD
---Compare against another node alphabetically and case-insensitive by node names.
---Directory nodes come before file nodes.
---
---@param a Node
---@param b Node
---@return true if node a comes before node b
local function compare_nodes(a, b)
  if a:has_children() == b:has_children() then
    return string.lower(a.name) < string.lower(b.name)
  else
    return a:has_children()
  end
end

---Returns a sorted list of children recursively, with their depths.
---@return Node[]
function Node:children_recursive(start_depth)
  local children = {}
  for _, child in pairs(self.children) do
    table.insert(children, child)
  end
  utils.merge_sort(children, compare_nodes)

  local nodes = {}
  for _, child in pairs(children) do
=======
function Node:sort()
  for _, child in ipairs(self.children) do
    child:sort()
  end
  utils.merge_sort(self.children, Node.comparator)
end

---@param callback function(node: Node, i: integer, parent: Node)
function Node:some(callback)
  for i, child in ipairs(self.children) do
    if callback(child, i, self) then
      return
    end
  end
end

function Node:deep_some(callback)
  local function wrap(node, i, parent)
    if callback(node, i, parent) then
      return true
    else
      return node:some(wrap)
    end
  end
  self:some(wrap)
end

function Node:leaves()
  local leaves = {}
  self:deep_some(function(node)
    if #node.children == 0 then
      leaves[#leaves + 1] = node
    end
    return false
  end)

  return leaves
end

---Returns an ordered list of children recursively, with their depths, by
---pre-order traversal of the tree.
---@return Node[]
function Node:children_recursive(start_depth)
  local nodes = {}
  local children = vim.tbl_values(self.children)
  utils.merge_sort(children, Node.comparator)

  for _, child in ipairs(children) do
>>>>>>> 59d863a8
    child.depth = start_depth
    table.insert(nodes, child)

    for _, grandchild in ipairs(child:children_recursive(start_depth + 1)) do
      table.insert(nodes, grandchild)
    end
  end

  return nodes
end

M.Node = Node

return M<|MERGE_RESOLUTION|>--- conflicted
+++ resolved
@@ -7,7 +7,6 @@
 ---@field data any
 ---@field children Node[]
 ---@field depth integer|nil
----@param data any|nil
 local Node = oop.Object
 Node = oop.create_class("Node")
 
@@ -19,17 +18,6 @@
   self.name = name
   self.data = data
   self.children = {}
-end
-
----@param a Node
----@param b Node
-function Node.comparator(a, b)
-  if a:has_children() and not b:has_children() then
-    return true
-  elseif not a:has_children() and b:has_children() then
-    return false
-  end
-  return a.name < b.name
 end
 
 ---Adds a child if it doesn not already exist.
@@ -51,14 +39,13 @@
   return false
 end
 
-<<<<<<< HEAD
 ---Compare against another node alphabetically and case-insensitive by node names.
 ---Directory nodes come before file nodes.
 ---
 ---@param a Node
 ---@param b Node
 ---@return true if node a comes before node b
-local function compare_nodes(a, b)
+function Node.comparator(a, b)
   if a:has_children() == b:has_children() then
     return string.lower(a.name) < string.lower(b.name)
   else
@@ -66,18 +53,6 @@
   end
 end
 
----Returns a sorted list of children recursively, with their depths.
----@return Node[]
-function Node:children_recursive(start_depth)
-  local children = {}
-  for _, child in pairs(self.children) do
-    table.insert(children, child)
-  end
-  utils.merge_sort(children, compare_nodes)
-
-  local nodes = {}
-  for _, child in pairs(children) do
-=======
 function Node:sort()
   for _, child in ipairs(self.children) do
     child:sort()
@@ -126,7 +101,6 @@
   utils.merge_sort(children, Node.comparator)
 
   for _, child in ipairs(children) do
->>>>>>> 59d863a8
     child.depth = start_depth
     table.insert(nodes, child)
 
