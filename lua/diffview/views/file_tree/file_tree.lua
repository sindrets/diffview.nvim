--- conflicted
+++ resolved
@@ -10,22 +10,13 @@
 FileTree = oop.create_class("FileTree")
 
 ---FileTree constructor
-<<<<<<< HEAD
----@param files FileEntry[]
+---@param files FileEntry[]|nil
 ---@return FileTree
 function FileTree:init(files)
   self.root = Node("")
 
   for _, file in ipairs(files) do
     self:add_file_entry(file)
-  end
-=======
----@param files FileEntry[]|nil
----@return FileTree
-function FileTree:init(files)
-  self.root = Node("", nil)
-  if files then
-    self:add_file_entries(files)
   end
 end
 
@@ -53,7 +44,6 @@
   end
 
   return schema
->>>>>>> 59d863a8
 end
 
 ---@param file FileEntry
@@ -74,16 +64,6 @@
   cur_node:add_child(Node(parts[#parts], file))
 end
 
-<<<<<<< HEAD
-=======
----@param files FileEntry[]
-function FileTree:add_file_entries(files)
-  for _, file in ipairs(files) do
-    self:add_file_entry(file)
-  end
-end
-
->>>>>>> 59d863a8
 ---Lists the nodes in the file tree with depths.
 ---@return Node[]
 function FileTree:list()
